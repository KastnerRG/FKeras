--- conflicted
+++ resolved
@@ -34,7 +34,6 @@
             filters=filters, kernel_size=kernel_size, **kwargs
         )
 
-<<<<<<< HEAD
         # self.og_kernel = tf.Variable(
         #     initial_value=tf.zeros((3, 3, 1, 8), dtype=tf.dtypes.float32, name=None),
         #     trainable=None,
@@ -42,9 +41,7 @@
         #     dtype=tf.dtypes.float32,
         #     shape=(3, 3, 1, 8)
         # )
-=======
-        self.og_kernel = None
->>>>>>> 4aa17e95
+
 
     def set_ber(self, ber):
         self.ber = ber
@@ -65,17 +62,13 @@
         return config
 
     def call(self, inputs):
-<<<<<<< HEAD
         # tf.print(f"Top of the Call function to ya")
         # tf.print(f"Keeping track of OG: {self.og_kernel} | {type(self.og_kernel)}")
         # tf.print(f"Branch Condition: {not self.accum_faults and (self.og_kernel is None)} | {not self.accum_faults} | {(self.og_kernel is None)}")
         # if not self.accum_faults and (self.og_kernel is None):
         #     self.og_kernel.assign(self.kernel.read_value())
         #     tf.print(f"Keeping track of OG: {self.og_kernel}")
-=======
-        if not self.accum_faults and (self.og_kernel is None):
-            self.og_kernel = self.kernel
->>>>>>> 4aa17e95
+
 
         if self.ber == 0:  # For speed
             return super().call(inputs)
