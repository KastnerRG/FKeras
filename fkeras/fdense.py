--- conflicted
+++ resolved
@@ -49,15 +49,9 @@
         return config
 
     def call(self, inputs):
-<<<<<<< HEAD
         # if not self.accum_faults and (self.og_kernel is None):
         #     self.og_kernel = self.kernel
         
-=======
-        if not self.accum_faults and (self.og_kernel is None):
-            self.og_kernel = self.kernel
-
->>>>>>> 4aa17e95
         if self.ber == 0:  # For speed
             return super().call(inputs)
         # TODO: Update the following code block with function call that
